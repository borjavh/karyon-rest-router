package scmspain.karyon.restrouter.serializer;

import scmspain.karyon.restrouter.exception.CannotSerializeException;
import scmspain.karyon.restrouter.handlers.ErrorHandler;

import java.util.Arrays;
import java.util.HashMap;
import java.util.List;
import java.util.Map;
import java.util.Set;

public class SerializeManager {
<<<<<<< HEAD
  private List<Serializer> serializers;
  private String defaultContentType;
  private Set<String> supportedMediaTypes = new HashSet<>();
  private ErrorHandler errorHandler;

=======
  private Map<String, Serializer> serializers;
  private String defaultContentType;
>>>>>>> 2f2a7bb3

  public void setDefaultContentType(String defaultContentType) {
    this.defaultContentType = defaultContentType;
  }

  public void setSerializers(Serializer... serializers) {
    setSerializers(Arrays.asList(serializers));
  }

  public void setSerializers(List<Serializer> serializers) {
    this.serializers = new HashMap<>();
    for (Serializer serializer: serializers) {
      for (String mediaType: serializer.getMediaTypes()) {
        this.serializers.put(mediaType, serializer);
      }
    }
  }

  public ErrorHandler getErrorHandler() {
    return errorHandler;
  }

  public Set<String> getSupportedMediaTypes() {
    return serializers.keySet();
  }

  public String getDefaultContentType() {
    return defaultContentType;
  }

  public Serializer getSerializer(String contentType) {
    Serializer serializer = serializers.get(contentType);

    if(serializer == null) {
      throw new CannotSerializeException("Cannot serialize " + contentType);
    }

    return serializer;
  }

}<|MERGE_RESOLUTION|>--- conflicted
+++ resolved
@@ -10,16 +10,12 @@
 import java.util.Set;
 
 public class SerializeManager {
-<<<<<<< HEAD
-  private List<Serializer> serializers;
+
+  private Map<String, Serializer> serializers;
   private String defaultContentType;
-  private Set<String> supportedMediaTypes = new HashSet<>();
+
   private ErrorHandler errorHandler;
 
-=======
-  private Map<String, Serializer> serializers;
-  private String defaultContentType;
->>>>>>> 2f2a7bb3
 
   public void setDefaultContentType(String defaultContentType) {
     this.defaultContentType = defaultContentType;
@@ -36,6 +32,10 @@
         this.serializers.put(mediaType, serializer);
       }
     }
+  }
+
+  public void setErrorHandler(ErrorHandler errorHandler) {
+    this.errorHandler = errorHandler;
   }
 
   public ErrorHandler getErrorHandler() {
