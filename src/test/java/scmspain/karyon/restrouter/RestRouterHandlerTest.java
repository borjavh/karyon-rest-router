package scmspain.karyon.restrouter;

import com.google.common.collect.ImmutableSet;
import com.google.common.collect.Sets;
import com.google.common.net.HttpHeaders;
import io.netty.buffer.ByteBuf;
import io.netty.buffer.PooledByteBufAllocator;
import io.netty.handler.codec.http.HttpResponseStatus;
import io.reactivex.netty.protocol.http.server.HttpRequestHeaders;
import io.reactivex.netty.protocol.http.server.HttpResponseHeaders;
import io.reactivex.netty.protocol.http.server.HttpServerRequest;
import io.reactivex.netty.protocol.http.server.HttpServerResponse;
import org.hamcrest.Matchers;
import org.junit.Before;
import org.junit.Test;
import org.mockito.Mock;
import rx.Observable;
import rx.observers.TestSubscriber;
import scmspain.karyon.restrouter.exception.CannotSerializeException;
import scmspain.karyon.restrouter.exception.InvalidAcceptHeaderException;
import scmspain.karyon.restrouter.exception.UnsupportedFormatException;
import scmspain.karyon.restrouter.handlers.ErrorHandler;
import scmspain.karyon.restrouter.serializer.SerializeManager;
import scmspain.karyon.restrouter.serializer.Serializer;
import scmspain.karyon.restrouter.transport.http.RestUriRouter;
import scmspain.karyon.restrouter.transport.http.Route;
import scmspain.karyon.restrouter.transport.http.RouteHandler;

import java.util.Collections;
import java.util.LinkedHashSet;
import java.util.List;
import java.util.Optional;
import java.util.stream.Stream;

import static org.hamcrest.MatcherAssert.assertThat;
import static org.hamcrest.Matchers.hasItem;
import static org.mockito.BDDMockito.given;
import static org.mockito.Matchers.any;
import static org.mockito.Matchers.eq;
import static org.mockito.Matchers.isA;
import static org.mockito.Mockito.never;
import static org.mockito.Mockito.verify;
import static org.mockito.MockitoAnnotations.initMocks;

/**
 * Created by pablo.diaz on 6/10/15.
 */
public class RestRouterHandlerTest {
  TestSubscriber<Void> subscriber = new TestSubscriber<>();

  @Mock
  private RestUriRouter<ByteBuf, ByteBuf> restUriRouter;
  @Mock
  private ErrorHandler errorHandler;
  @Mock
  private SerializeManager serializerManager;
  @Mock
  private HttpServerRequest<ByteBuf> request;
  @Mock
  private HttpServerResponse<ByteBuf> response;
  @Mock
  private Route<ByteBuf, ByteBuf> route;
  @Mock
  private RouteHandler<ByteBuf, ByteBuf> routeHandler;
  @Mock
  private HttpRequestHeaders requestHeaders;
  @Mock
  private HttpResponseHeaders responseHeaders;
  @Mock
  private Serializer serializer;
  @Mock
  private Object resultBody;



  @Before
  public void setUp() {
    initMocks(this);

    given(request.getHeaders())
        .willReturn(requestHeaders);

    given(response.getHeaders())
        .willReturn(responseHeaders);

    given(response.getAllocator())
        .willReturn(new PooledByteBufAllocator());

    given(restUriRouter.findBestMatch(request, response))
        .willReturn(Optional.of(route));

    given(route.getHandler())
        .willReturn(routeHandler);

    given(serializerManager.getDefaultContentType())
        .willReturn("application/json");

    given(routeHandler.process(request, response))
        .willReturn(Observable.just(resultBody));

    given(serializerManager.getSupportedMediaTypes())
        .willReturn(ImmutableSet.of());

    given(serializerManager.getErrorHandler())
        .willReturn(errorHandler);

  }

  private void setAccept(String accept) {
    given(request.getHeaders().get(HttpHeaders.ACCEPT))
        .willReturn(accept);
  }

  private void setSupportedContents(String... supported) {
    for(String contentType: supported) {
      given(serializerManager.getSerializer(contentType))
          .willReturn(serializer);
    }
    given(serializerManager.getSupportedMediaTypes())
        .willReturn(Sets.newHashSet(supported));
  }

  private void setProduces(String... produces) {
    LinkedHashSet<String> producesSet = new LinkedHashSet<>();
    Stream.of(produces).forEach(producesSet::add);

    given(route.getProduces())
        .willReturn(producesSet);
  }

  private void setCustomRoute(boolean isCustom) {
    given(route.isCustomSerialization())
        .willReturn(isCustom);
  }


  // 3
  @Test
  public void testWhenAcceptIsEmptyThenShouldReturnDefaultContentType() {
    // Given
    setSupportedContents("application/json");
    setCustomRoute(false);

    // When
    RestRouterHandler restRouterHandler = new RestRouterHandler(restUriRouter, serializerManager);
    Observable<Void> responseBody = restRouterHandler.handle(request, response);

    responseBody.subscribe(subscriber);

    // Then
    subscriber.assertReceivedOnNext(Collections.emptyList());
    verify(errorHandler, never()).handleError(eq(request), any(), any());
    verify(routeHandler).process(request, response);
    verify(serializer).serialize(eq(resultBody), any());
    verify(response.getHeaders()).setHeader(HttpHeaders.CONTENT_TYPE, "application/json");
  }

  // 5
  @Test
  public void testWhenAcceptIsJsonAndSupportedIsJsonAndProducesIsEmptyThenShouldReturnJson() {
    // Given
    setAccept("application/json");
    setSupportedContents("application/json");
    setCustomRoute(false);

    // When
    RestRouterHandler restRouterHandler = new RestRouterHandler(restUriRouter, serializerManager);
    Observable<Void> responseBody = restRouterHandler.handle(request, response);

    responseBody.subscribe(subscriber);

    // Then
    subscriber.assertReceivedOnNext(Collections.emptyList());
    verify(errorHandler, never()).handleError(eq(request), any(), any());
    verify(routeHandler).process(request, response);
    verify(serializer).serialize(eq(resultBody), any());
    verify(response.getHeaders()).setHeader(HttpHeaders.CONTENT_TYPE, "application/json");
  }

  // 7
  @Test
  public void testWhenAcceptIsEmptySupportedIsJsonAndProducesIsJsonThenShouldReturnJson() {
    // Given
    setSupportedContents("application/json");
    setProduces("application/json");
    setCustomRoute(false);

    // When
    RestRouterHandler restRouterHandler = new RestRouterHandler(restUriRouter, serializerManager);
    Observable<Void> responseBody = restRouterHandler.handle(request, response);

    responseBody.subscribe(subscriber);

    // Then
    subscriber.assertReceivedOnNext(Collections.emptyList());
    verify(errorHandler, never()).handleError(eq(request), any(), any());
    verify(routeHandler).process(request, response);
    verify(serializer).serialize(eq(resultBody), any());
    verify(response.getHeaders()).setHeader(HttpHeaders.CONTENT_TYPE, "application/json");
  }

  // 8
  @Test
  public void testWhenAcceptIsNotValidAndSupportedIsJsonThenShouldReturnDefaultContentType() {
    // Given
    setAccept("invalid_accept");
    setSupportedContents("application/json");
    setCustomRoute(false);

    // When
    RestRouterHandler restRouterHandler = new RestRouterHandler(restUriRouter, serializerManager);
    Observable<Void> responseBody = restRouterHandler.handle(request, response);

    responseBody.subscribe(subscriber);

    // Then
    subscriber.assertReceivedOnNext(Collections.emptyList());
    verify(errorHandler).handleError(eq(request), isA(InvalidAcceptHeaderException.class), any());
    verify(response.getHeaders()).setHeader(HttpHeaders.CONTENT_TYPE, "application/json");

  }

  // 9
  @Test
  public void testWhenAcceptIsJsonAndSupportedIsJsonAndProducesIsJsonThenShouldReturnJson() {
    // Given
    setAccept("application/json");
    setSupportedContents("application/json");
    setProduces("application/json");
    setCustomRoute(false);

    // When
    RestRouterHandler restRouterHandler = new RestRouterHandler(restUriRouter, serializerManager);
    Observable<Void> responseBody = restRouterHandler.handle(request, response);

    responseBody.subscribe(subscriber);

    // Then
    subscriber.assertReceivedOnNext(Collections.emptyList());
    verify(errorHandler, never()).handleError(eq(request), any(), any());
    verify(routeHandler).process(request, response);
    verify(serializer).serialize(eq(resultBody), any());
    verify(response.getHeaders()).setHeader(HttpHeaders.CONTENT_TYPE, "application/json");

  }

  // 11
  @Test
  public void testWhenAcceptIsXmlAndSupportedIsJsonThenShouldReturnCannotSerializedInJson() {
    // Given
    setAccept("text/xml");
    setSupportedContents("application/json");
    setCustomRoute(false);

    // When
    RestRouterHandler restRouterHandler = new RestRouterHandler(restUriRouter, serializerManager);
    Observable<Void> responseBody = restRouterHandler.handle(request, response);

    responseBody.subscribe(subscriber);

    // Then
    subscriber.assertReceivedOnNext(Collections.emptyList());
    verify(errorHandler).handleError(eq(request), isA(CannotSerializeException.class), any());
    verify(response.getHeaders()).setHeader(HttpHeaders.CONTENT_TYPE, "application/json");

  }

  // 14
  @Test
  public void testWhenAcceptIsEmptyAndSupportedAreJsonAndXmlAndProducesXmlThenReturnXml() {
    // Given
    setAccept(null);
    setSupportedContents("application/json", "text/xml");
    setCustomRoute(false);
    setProduces("text/xml");


    // When
    RestRouterHandler restRouterHandler = new RestRouterHandler(restUriRouter, serializerManager);
    Observable<Void> responseBody = restRouterHandler.handle(request, response);

    responseBody.subscribe(subscriber);

    // Then
    subscriber.assertReceivedOnNext(Collections.emptyList());
    verify(errorHandler, never()).handleError(eq(request), any(), any());
    verify(routeHandler).process(request, response);
    verify(serializer).serialize(eq(resultBody), any());
    verify(response.getHeaders()).setHeader(HttpHeaders.CONTENT_TYPE, "text/xml");
  }

  // 15
  @Test
  public void testWhenAcceptIsEmptyAndSupportedAreJsonAndXmlAndProducesAreXmlAndJsonThenShouldReturnDefault() {
    // Given
    setAccept(null);
    setSupportedContents("application/json", "text/xml");
    setCustomRoute(false);
    setProduces("text/xml","application/json");


    // When
    RestRouterHandler restRouterHandler = new RestRouterHandler(restUriRouter, serializerManager);
    Observable<Void> responseBody = restRouterHandler.handle(request, response);

    responseBody.subscribe(subscriber);

    // Then
    subscriber.assertReceivedOnNext(Collections.emptyList());
    verify(errorHandler, never()).handleError(eq(request), any(), any());
    verify(routeHandler).process(request, response);
    verify(serializer).serialize(eq(resultBody), any());
    verify(response.getHeaders()).setHeader(HttpHeaders.CONTENT_TYPE, "application/json");
  }

  // 16
  @Test
  public void testWhenAcceptIsEmptyAndSupportedAreJsonAndXmlAndTestAndProducesAreXmlAndTextThenShouldReturnCannotSerialize() {
    // Given
    setAccept(null);
    setSupportedContents("application/json", "text/xml", "text/plain");
    setCustomRoute(false);
    setProduces("text/xml", "text/plain");


    // When
    RestRouterHandler restRouterHandler = new RestRouterHandler(restUriRouter, serializerManager);
    Observable<Void> responseBody = restRouterHandler.handle(request, response);

    responseBody.subscribe(subscriber);

    // Then
    subscriber.assertReceivedOnNext(Collections.emptyList());
    verify(errorHandler).handleError(eq(request), isA(CannotSerializeException.class), any());
    verify(response.getHeaders()).setHeader(HttpHeaders.CONTENT_TYPE, "application/json");
  }

  // 17
  @Test
  public void testWhenAcceptIsEmptyAndSupportedAreJsonAndXmlAndTestAndProducesCustomThenShouldReturnCannotSerialize() {
    // Given
    setAccept(null);
    setSupportedContents("application/json");
    setCustomRoute(true);
    setProduces("text/xml");

    given(routeHandler.process(request, response))
        .willReturn(Observable.empty());

    // When
    RestRouterHandler restRouterHandler = new RestRouterHandler(restUriRouter, serializerManager);
    Observable<Void> responseBody = restRouterHandler.handle(request, response);

    responseBody.subscribe(subscriber);


    // Then
    //  If it's custom the elements in the observable will remain in there as it wouldn't be touch
    //  TODO: should we throw an exception in those cases?
    subscriber.assertNoErrors();

    verify(errorHandler, never()).handleError(eq(request), any(), any());
    verify(routeHandler).process(request, response);
    verify(serializer, never()).serialize(any(), any());
    verify(response.getHeaders(), never()).setHeader(any(), any());
  }

  @Test
  public void testWhenAcceptIsEmptyAndSupportedAreJsonAndXmlAndTestAndProducesCustomAndHandlerReturnsException() {
    // Given
    setAccept(null);
    setSupportedContents("application/json");
    setCustomRoute(true);
    setProduces("text/xml");

    given(routeHandler.process(request, response))
        .willReturn(Observable.error(new RuntimeException("test")));


    // When
    RestRouterHandler restRouterHandler = new RestRouterHandler(restUriRouter, serializerManager);
    Observable<Void> responseBody = restRouterHandler.handle(request, response);

    responseBody.subscribe(subscriber);

    List<Throwable> throwableList = subscriber.getOnErrorEvents();

    // Then
    verify(routeHandler).process(request, response);
    verify(serializer, never()).serialize(any(), any());
    verify(response.getHeaders(), never()).setHeader(any(), any());

    assertThat(throwableList, hasItem(Matchers.isA(RuntimeException.class)));
  }

  @Test
<<<<<<< HEAD
  public void testWhenThereIsNotErrorHandlerAndUsesCustomSerializationThenItCallsDefaultErrorHandler() {
    // Given
    setAccept("application/json");
    setSupportedContents("application/json");
    setCustomRoute(true);


    given(routeHandler.process(request, response))
        .willReturn(Observable.error(new UnsupportedFormatException("test")));
=======
  public void testWhenAcceptHasParametersItShouldDetectCorrectlyTheContentTypePart() {
    // Given
    setAccept("application/json; version=33");
    setSupportedContents("application/json");
    setCustomRoute(false);

    // When
    RestRouterHandler restRouterHandler = new RestRouterHandler(restUriRouter, serializerManager);
    Observable<Void> responseBody = restRouterHandler.handle(request, response);

    responseBody.subscribe(subscriber);

    // Then
    subscriber.assertReceivedOnNext(Collections.emptyList());
    verify(errorHandler, never()).handleError(any(), any());
    verify(routeHandler).process(request, response);
    verify(serializer).serialize(eq(resultBody), any());
    verify(response.getHeaders()).setHeader(HttpHeaders.CONTENT_TYPE, "application/json");
  }

  @Test
  public void testWhenAcceptHasParametersWithMultipleContentsItShouldDetectCorrectlyTheContentTypePart() {
    // Given
    setAccept("application/xml, application/json; version=2");
    setSupportedContents("application/json");
    setCustomRoute(false);
>>>>>>> aced5a39

    // When
    RestRouterHandler restRouterHandler = new RestRouterHandler(restUriRouter, serializerManager);
    Observable<Void> responseBody = restRouterHandler.handle(request, response);

    responseBody.subscribe(subscriber);

    // Then
<<<<<<< HEAD
    verify(errorHandler, never()).handleError(eq(request), any(), any());
    //verify(response.getHeaders()).setHeader(HttpHeaders.CONTENT_TYPE, "application/json");
    verify(response).setStatus(HttpResponseStatus.BAD_REQUEST);


  }

  @Test
  public void testWhenThereIsNotErrorHandlerAndNotCustomThenItCallsDefaultErrorHandler() {
    // Given
    setAccept("application/json");
    setSupportedContents("application/json");
    setCustomRoute(false);

    given(serializerManager.getErrorHandler())
        .willReturn(null);

    given(routeHandler.process(request, response))
        .willReturn(Observable.error(new UnsupportedFormatException("test")));
=======
    subscriber.assertReceivedOnNext(Collections.emptyList());
    verify(errorHandler, never()).handleError(any(), any());
    verify(routeHandler).process(request, response);
    verify(serializer).serialize(eq(resultBody), any());
    verify(response.getHeaders()).setHeader(HttpHeaders.CONTENT_TYPE, "application/json");
  }

  @Test
  public void testWhenAcceptHasMultipleFormatItShouldUseThePreferred() {
    // Given
    setAccept("application/xml, application/json");
    setSupportedContents("application/json", "application/xml");
    setCustomRoute(false);

    // When
    RestRouterHandler restRouterHandler = new RestRouterHandler(restUriRouter, serializerManager);
    Observable<Void> responseBody = restRouterHandler.handle(request, response);

    responseBody.subscribe(subscriber);

    // Then
    subscriber.assertReceivedOnNext(Collections.emptyList());
    verify(errorHandler, never()).handleError(any(), any());
    verify(routeHandler).process(request, response);
    verify(serializer).serialize(eq(resultBody), any());
    verify(response.getHeaders()).setHeader(HttpHeaders.CONTENT_TYPE, "application/xml");
  }

  @Test
  public void testWhenAcceptHasMultipleFormatItShouldUseThePreferredAlsoUsing() {
    // Given
    setAccept("application/xml, application/json");
    setSupportedContents("application/json", "application/xml");
    setCustomRoute(false);

    // When
    RestRouterHandler restRouterHandler = new RestRouterHandler(restUriRouter, serializerManager);
    Observable<Void> responseBody = restRouterHandler.handle(request, response);

    responseBody.subscribe(subscriber);

    // Then
    subscriber.assertReceivedOnNext(Collections.emptyList());
    verify(errorHandler, never()).handleError(any(), any());
    verify(routeHandler).process(request, response);
    verify(serializer).serialize(eq(resultBody), any());
    verify(response.getHeaders()).setHeader(HttpHeaders.CONTENT_TYPE, "application/xml");
  }

  /**
   * http://www.w3.org/Protocols/rfc2616/rfc2616-sec14.html
   */
  @Test
  public void itShouldResolveContentTypeAccordingToRFC2616Sec14WildcardsAreNotPreferred() {
    // Given
    setAccept("application/*, application/xml");
    setSupportedContents("application/json", "application/xml");
    setCustomRoute(false);
>>>>>>> aced5a39

    // When
    RestRouterHandler restRouterHandler = new RestRouterHandler(restUriRouter, serializerManager);
    Observable<Void> responseBody = restRouterHandler.handle(request, response);

    responseBody.subscribe(subscriber);

    // Then
<<<<<<< HEAD
    verify(errorHandler, never()).handleError(eq(request), any(), any());
    verify(response.getHeaders()).setHeader(HttpHeaders.CONTENT_TYPE, "application/json");
    verify(response).setStatus(HttpResponseStatus.BAD_REQUEST);


=======
    subscriber.assertReceivedOnNext(Collections.emptyList());
    verify(errorHandler, never()).handleError(any(), any());
    verify(routeHandler).process(request, response);
    verify(serializer).serialize(eq(resultBody), any());
    verify(response.getHeaders()).setHeader(HttpHeaders.CONTENT_TYPE, "application/xml");
  }

  @Test
  public void itShouldResolveContentTypeAccordingToRFC2616Sec14WildcardsIsTheFallbackIfItCannotSerializeInTheOthers() {
    // Given
    setAccept("text/*, text/json");
    setSupportedContents("text/xml", "application/json");
    setCustomRoute(false);

    // When
    RestRouterHandler restRouterHandler = new RestRouterHandler(restUriRouter, serializerManager);
    Observable<Void> responseBody = restRouterHandler.handle(request, response);

    responseBody.subscribe(subscriber);

    // Then
    subscriber.assertReceivedOnNext(Collections.emptyList());
    verify(errorHandler, never()).handleError(any(), any());
    verify(routeHandler).process(request, response);
    verify(serializer).serialize(eq(resultBody), any());
    verify(response.getHeaders()).setHeader(HttpHeaders.CONTENT_TYPE, "text/xml");
>>>>>>> aced5a39
  }

}<|MERGE_RESOLUTION|>--- conflicted
+++ resolved
@@ -394,7 +394,6 @@
   }
 
   @Test
-<<<<<<< HEAD
   public void testWhenThereIsNotErrorHandlerAndUsesCustomSerializationThenItCallsDefaultErrorHandler() {
     // Given
     setAccept("application/json");
@@ -404,43 +403,14 @@
 
     given(routeHandler.process(request, response))
         .willReturn(Observable.error(new UnsupportedFormatException("test")));
-=======
-  public void testWhenAcceptHasParametersItShouldDetectCorrectlyTheContentTypePart() {
-    // Given
-    setAccept("application/json; version=33");
-    setSupportedContents("application/json");
-    setCustomRoute(false);
-
-    // When
-    RestRouterHandler restRouterHandler = new RestRouterHandler(restUriRouter, serializerManager);
-    Observable<Void> responseBody = restRouterHandler.handle(request, response);
-
-    responseBody.subscribe(subscriber);
-
-    // Then
-    subscriber.assertReceivedOnNext(Collections.emptyList());
-    verify(errorHandler, never()).handleError(any(), any());
-    verify(routeHandler).process(request, response);
-    verify(serializer).serialize(eq(resultBody), any());
-    verify(response.getHeaders()).setHeader(HttpHeaders.CONTENT_TYPE, "application/json");
-  }
-
-  @Test
-  public void testWhenAcceptHasParametersWithMultipleContentsItShouldDetectCorrectlyTheContentTypePart() {
-    // Given
-    setAccept("application/xml, application/json; version=2");
-    setSupportedContents("application/json");
-    setCustomRoute(false);
->>>>>>> aced5a39
-
-    // When
-    RestRouterHandler restRouterHandler = new RestRouterHandler(restUriRouter, serializerManager);
-    Observable<Void> responseBody = restRouterHandler.handle(request, response);
-
-    responseBody.subscribe(subscriber);
-
-    // Then
-<<<<<<< HEAD
+
+    // When
+    RestRouterHandler restRouterHandler = new RestRouterHandler(restUriRouter, serializerManager);
+    Observable<Void> responseBody = restRouterHandler.handle(request, response);
+
+    responseBody.subscribe(subscriber);
+
+    // Then
     verify(errorHandler, never()).handleError(eq(request), any(), any());
     //verify(response.getHeaders()).setHeader(HttpHeaders.CONTENT_TYPE, "application/json");
     verify(response).setStatus(HttpResponseStatus.BAD_REQUEST);
@@ -460,7 +430,56 @@
 
     given(routeHandler.process(request, response))
         .willReturn(Observable.error(new UnsupportedFormatException("test")));
-=======
+
+    // When
+    RestRouterHandler restRouterHandler = new RestRouterHandler(restUriRouter, serializerManager);
+    Observable<Void> responseBody = restRouterHandler.handle(request, response);
+
+    responseBody.subscribe(subscriber);
+
+    // Then
+    verify(errorHandler, never()).handleError(eq(request), any(), any());
+    verify(response.getHeaders()).setHeader(HttpHeaders.CONTENT_TYPE, "application/json");
+    verify(response).setStatus(HttpResponseStatus.BAD_REQUEST);
+
+
+  }
+
+  @Test	
+  public void testWhenAcceptHasParametersItShouldDetectCorrectlyTheContentTypePart() {
+    // Given
+    setAccept("application/json; version=33");
+    setSupportedContents("application/json");
+    setCustomRoute(false);
+
+    // When
+    RestRouterHandler restRouterHandler = new RestRouterHandler(restUriRouter, serializerManager);
+    Observable<Void> responseBody = restRouterHandler.handle(request, response);
+
+    responseBody.subscribe(subscriber);
+
+    // Then
+    subscriber.assertReceivedOnNext(Collections.emptyList());
+    verify(errorHandler, never()).handleError(any(), any());
+    verify(routeHandler).process(request, response);
+    verify(serializer).serialize(eq(resultBody), any());
+    verify(response.getHeaders()).setHeader(HttpHeaders.CONTENT_TYPE, "application/json");
+  }
+
+  @Test
+  public void testWhenAcceptHasParametersWithMultipleContentsItShouldDetectCorrectlyTheContentTypePart() {
+    // Given
+    setAccept("application/xml, application/json; version=2");
+    setSupportedContents("application/json");
+    setCustomRoute(false);
+
+    // When
+    RestRouterHandler restRouterHandler = new RestRouterHandler(restUriRouter, serializerManager);
+    Observable<Void> responseBody = restRouterHandler.handle(request, response);
+
+    responseBody.subscribe(subscriber);
+
+    // Then
     subscriber.assertReceivedOnNext(Collections.emptyList());
     verify(errorHandler, never()).handleError(any(), any());
     verify(routeHandler).process(request, response);
@@ -519,22 +538,14 @@
     setAccept("application/*, application/xml");
     setSupportedContents("application/json", "application/xml");
     setCustomRoute(false);
->>>>>>> aced5a39
-
-    // When
-    RestRouterHandler restRouterHandler = new RestRouterHandler(restUriRouter, serializerManager);
-    Observable<Void> responseBody = restRouterHandler.handle(request, response);
-
-    responseBody.subscribe(subscriber);
-
-    // Then
-<<<<<<< HEAD
-    verify(errorHandler, never()).handleError(eq(request), any(), any());
-    verify(response.getHeaders()).setHeader(HttpHeaders.CONTENT_TYPE, "application/json");
-    verify(response).setStatus(HttpResponseStatus.BAD_REQUEST);
-
-
-=======
+
+    // When
+    RestRouterHandler restRouterHandler = new RestRouterHandler(restUriRouter, serializerManager);
+    Observable<Void> responseBody = restRouterHandler.handle(request, response);
+
+    responseBody.subscribe(subscriber);
+
+    // Then
     subscriber.assertReceivedOnNext(Collections.emptyList());
     verify(errorHandler, never()).handleError(any(), any());
     verify(routeHandler).process(request, response);
@@ -561,7 +572,6 @@
     verify(routeHandler).process(request, response);
     verify(serializer).serialize(eq(resultBody), any());
     verify(response.getHeaders()).setHeader(HttpHeaders.CONTENT_TYPE, "text/xml");
->>>>>>> aced5a39
   }
 
 }