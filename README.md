# karyon-rest-router

<<<<<<< HEAD
Karyon-rest-router is a module for the netflix framework [Karyon](https://github.com/Netflix/karyon) to handle the routing system.
It's based in the idea of [JAX-RS](https://jax-rs-spec.java.net/) but currently is not implementing it strictly, in a near future it will do it.
=======
## Getting Binaries

Binaries and dependency information for Maven, Ivy, Gradle and others can be found at http://search.maven.org.

Example of Gradle:

```groovy
dependencies {
       compile 'com.scmspain.karyon:karyon-rest-router:1.0'   
}
```

## Using the module in your server

### 1- Include the module

```java
@Modules(include = {
    ShutdownModule.class,
    KaryonWebAdminModule.class,
    KaryonEurekaModule.class,
    AppServer.KaryonRestRouterModuleImpl.class,
    //KaryonServoModule.class
})
```

### 2- Extends KaryonRestRouterModule and override configureServer and configure to put your configurations.

```java
public interface AppServer {
    class KaryonRestRouterModuleImpl extends KaryonRestRouterModule{
```

```java
        @Override
        protected void configureServer() {
            //Configure your server!
            bind(AuthenticationManagerInterface.class).to(AuthenticationManager.class);
            interceptorSupport().forUri("/*").intercept(LoggingInterceptor.class);
            //interceptorSupport().forUri("/*").interceptIn(AuthenticationInterceptor.class);

            int port = properties.getIntProperty("server.port", 8080).get();
            int threads = properties.getIntProperty("server.threads",50).get();
            server().port(port).threadPoolSize(threads);

        }
        @Override
        public void configure()
        {
            //Configure your lifecycle of your objects!
            bind(CampaignRepositoryInterface.class).to(DynamoDBCampaignRepository.class);
            bind(CampaignController.class).asEagerSingleton();
            bind(DynamoDBConfig.class).asEagerSingleton();
            bind(DynamoDBConnector.class).asEagerSingleton();
            bind(GsonService.class).asEagerSingleton();

            super.configure();
        }
```

Finally, you will have something like this:

```java
@ArchaiusBootstrap()
@KaryonBootstrap(name = "AppServer", healthcheck = HealthCheck.class)
@Singleton
@Modules(include = {
    ShutdownModule.class,
    KaryonWebAdminModule.class,
    KaryonEurekaModule.class,
    AppServer.KaryonRestRouterModuleImpl.class,
    //KaryonServoModule.class
})
public interface AppServer {
    class KaryonRestRouterModuleImpl extends KaryonRestRouterModule{

        private DynamicPropertyFactory properties = DynamicPropertyFactory.getInstance();

        @Override
        protected void configureServer() {
            //Configure your server!
            bind(AuthenticationManagerInterface.class).to(AuthenticationManager.class);
            interceptorSupport().forUri("/*").intercept(LoggingInterceptor.class);
            //interceptorSupport().forUri("/*").interceptIn(AuthenticationInterceptor.class);

            int port = properties.getIntProperty("server.port", 8080).get();
            int threads = properties.getIntProperty("server.threads",50).get();
            server().port(port).threadPoolSize(threads);

        }
        @Override
        public void configure()
        {
            //Configure your lifecycle of your objects!
            bind(CampaignRepositoryInterface.class).to(DynamoDBCampaignRepository.class);
            bind(CampaignController.class).asEagerSingleton();
            bind(DynamoDBConfig.class).asEagerSingleton();
            bind(DynamoDBConnector.class).asEagerSingleton();
            bind(GsonService.class).asEagerSingleton();

            super.configure();
        }
    }
}
```

### 3- Setting package name to find endpoints REST
>>>>>>> 09449105

## Documentation

Please see [wiki] (https://github.com/scm-spain/karyon-rest-router/wiki/Index) for detailed documentation.

<|MERGE_RESOLUTION|>--- conflicted
+++ resolved
@@ -1,117 +1,8 @@
 # karyon-rest-router
 
-<<<<<<< HEAD
 Karyon-rest-router is a module for the netflix framework [Karyon](https://github.com/Netflix/karyon) to handle the routing system.
 It's based in the idea of [JAX-RS](https://jax-rs-spec.java.net/) but currently is not implementing it strictly, in a near future it will do it.
-=======
-## Getting Binaries
 
-Binaries and dependency information for Maven, Ivy, Gradle and others can be found at http://search.maven.org.
-
-Example of Gradle:
-
-```groovy
-dependencies {
-       compile 'com.scmspain.karyon:karyon-rest-router:1.0'   
-}
-```
-
-## Using the module in your server
-
-### 1- Include the module
-
-```java
-@Modules(include = {
-    ShutdownModule.class,
-    KaryonWebAdminModule.class,
-    KaryonEurekaModule.class,
-    AppServer.KaryonRestRouterModuleImpl.class,
-    //KaryonServoModule.class
-})
-```
-
-### 2- Extends KaryonRestRouterModule and override configureServer and configure to put your configurations.
-
-```java
-public interface AppServer {
-    class KaryonRestRouterModuleImpl extends KaryonRestRouterModule{
-```
-
-```java
-        @Override
-        protected void configureServer() {
-            //Configure your server!
-            bind(AuthenticationManagerInterface.class).to(AuthenticationManager.class);
-            interceptorSupport().forUri("/*").intercept(LoggingInterceptor.class);
-            //interceptorSupport().forUri("/*").interceptIn(AuthenticationInterceptor.class);
-
-            int port = properties.getIntProperty("server.port", 8080).get();
-            int threads = properties.getIntProperty("server.threads",50).get();
-            server().port(port).threadPoolSize(threads);
-
-        }
-        @Override
-        public void configure()
-        {
-            //Configure your lifecycle of your objects!
-            bind(CampaignRepositoryInterface.class).to(DynamoDBCampaignRepository.class);
-            bind(CampaignController.class).asEagerSingleton();
-            bind(DynamoDBConfig.class).asEagerSingleton();
-            bind(DynamoDBConnector.class).asEagerSingleton();
-            bind(GsonService.class).asEagerSingleton();
-
-            super.configure();
-        }
-```
-
-Finally, you will have something like this:
-
-```java
-@ArchaiusBootstrap()
-@KaryonBootstrap(name = "AppServer", healthcheck = HealthCheck.class)
-@Singleton
-@Modules(include = {
-    ShutdownModule.class,
-    KaryonWebAdminModule.class,
-    KaryonEurekaModule.class,
-    AppServer.KaryonRestRouterModuleImpl.class,
-    //KaryonServoModule.class
-})
-public interface AppServer {
-    class KaryonRestRouterModuleImpl extends KaryonRestRouterModule{
-
-        private DynamicPropertyFactory properties = DynamicPropertyFactory.getInstance();
-
-        @Override
-        protected void configureServer() {
-            //Configure your server!
-            bind(AuthenticationManagerInterface.class).to(AuthenticationManager.class);
-            interceptorSupport().forUri("/*").intercept(LoggingInterceptor.class);
-            //interceptorSupport().forUri("/*").interceptIn(AuthenticationInterceptor.class);
-
-            int port = properties.getIntProperty("server.port", 8080).get();
-            int threads = properties.getIntProperty("server.threads",50).get();
-            server().port(port).threadPoolSize(threads);
-
-        }
-        @Override
-        public void configure()
-        {
-            //Configure your lifecycle of your objects!
-            bind(CampaignRepositoryInterface.class).to(DynamoDBCampaignRepository.class);
-            bind(CampaignController.class).asEagerSingleton();
-            bind(DynamoDBConfig.class).asEagerSingleton();
-            bind(DynamoDBConnector.class).asEagerSingleton();
-            bind(GsonService.class).asEagerSingleton();
-
-            super.configure();
-        }
-    }
-}
-```
-
-### 3- Setting package name to find endpoints REST
->>>>>>> 09449105
 
 ## Documentation
 
